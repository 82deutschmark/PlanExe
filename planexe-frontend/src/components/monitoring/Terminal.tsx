/**
 * Author: ChatGPT gpt-5-codex (updates; original by Codex using GPT-5)
<<<<<<< HEAD
 * Date: 2025-10-20
 * PURPOSE: Augment terminal monitor with Responses reasoning stream panels so operators see
 *          token deltas, reasoning traces, and final outputs alongside raw Luigi logs while
 *          sharing websocket URL construction with other realtime clients. Latest revision surfaces
 *          every usage metric emitted by the backend so the UI mirrors streamed telemetry exactly
 *          and now exposes the raw Responses payload forwarded in final stream events.
=======
 * Date: 2025-10-19
 * PURPOSE: Augment terminal monitor with Responses reasoning stream panels so operators see
 *          token deltas, reasoning traces, and final outputs alongside raw Luigi logs while
 *          sharing websocket URL construction with other realtime clients. Latest revision surfaces
 *          every usage metric emitted by the backend so the UI mirrors streamed telemetry exactly.
>>>>>>> 2450275b
 * SRP and DRY check: Pass - keeps monitoring responsibilities cohesive by layering telemetry
 *          visualization without duplicating WebSocket wiring. Previous baseline provided by
 *          Claude Code using Sonnet 4 (2025-09-27).
 */

'use client';

import React, { useState, useEffect, useRef, useCallback, useMemo } from 'react';
import { Card, CardContent, CardHeader, CardTitle } from '@/components/ui/card';
import { Button } from '@/components/ui/button';
import { Badge } from '@/components/ui/badge';
import { Copy, Download, Search, Trash2, RefreshCw } from 'lucide-react';
import { Input } from '@/components/ui/input';
import type { WebSocketLLMStreamMessage } from '@/lib/api/fastapi-client';
import { createWebSocketUrl } from '@/lib/utils/api-config';

interface TerminalProps {
  planId: string;
  onComplete?: () => void;
  onError?: (error: string) => void;
  className?: string;
}

interface LogLine {
  timestamp: string;
  text: string;
  level?: 'info' | 'error' | 'warn' | 'debug';
}

type StreamStatus = 'running' | 'completed' | 'failed';

interface LLMStreamState {
  interactionId: number;
  planId: string;
  stage: string;
  textDeltas: string[];
  reasoningDeltas: string[];
  textBuffer: string;
  reasoningBuffer: string;
  finalText?: string;
  finalReasoning?: string;
  usage?: Record<string, unknown>;
  rawPayload?: Record<string, unknown> | null;
  status: StreamStatus;
  error?: string;
  lastUpdated: number;
  promptPreview?: string | null;
  events: StreamEventRecord[];
}

const MAX_STREAM_DELTAS = 200;
<<<<<<< HEAD
const MAX_STREAM_EVENTS = 300;
=======
>>>>>>> 2450275b
const STANDARD_USAGE_KEYS = ['input_tokens', 'output_tokens', 'total_tokens', 'reasoning_tokens'] as const;
const STANDARD_USAGE_LABELS: Record<(typeof STANDARD_USAGE_KEYS)[number], string> = {
  input_tokens: 'Input tokens',
  output_tokens: 'Output tokens',
  total_tokens: 'Total tokens',
  reasoning_tokens: 'Reasoning tokens'
};
<<<<<<< HEAD

interface StreamEventRecord {
  sequence: number;
  event: string;
  timestamp: string;
  payload: Record<string, unknown>;
}

const sanitizeStreamPayload = (value: unknown): Record<string, unknown> => {
  if (value && typeof value === 'object' && !Array.isArray(value)) {
    return value as Record<string, unknown>;
  }
  return {};
};

const cloneEventPayload = (payload: Record<string, unknown>): Record<string, unknown> => {
  try {
    return JSON.parse(JSON.stringify(payload));
  } catch (error) {
    return { ...payload };
  }
};

const appendReasoningChunk = (buffer: { text: string; reasoning: string }, chunk: string) => {
  if (!chunk) {
    return;
  }
  if (buffer.reasoning) {
    buffer.reasoning = `${buffer.reasoning}${buffer.reasoning.endsWith('\n') ? '' : '\n'}${chunk}`;
  } else {
    buffer.reasoning = chunk;
  }
};
=======
>>>>>>> 2450275b

export const Terminal: React.FC<TerminalProps> = ({
  planId,
  onComplete,
  onError,
  className = ''
}) => {
  const [logs, setLogs] = useState<LogLine[]>([]);
  const [wsConnected, setWsConnected] = useState(false);
  const [status, setStatus] = useState<'connecting' | 'running' | 'completed' | 'failed'>('connecting');
  const [searchFilter, setSearchFilter] = useState('');
  const [autoScroll, setAutoScroll] = useState(true);
  const [reconnectAttempts, setReconnectAttempts] = useState(0);
  const [fallbackToPolling, setFallbackToPolling] = useState(false);
  const [llmStreams, setLlmStreams] = useState<Record<number, LLMStreamState>>({});

  const terminalRef = useRef<HTMLDivElement>(null);
  const bottomRef = useRef<HTMLDivElement>(null);
  const wsRef = useRef<WebSocket | null>(null);
  const reconnectTimeoutRef = useRef<NodeJS.Timeout | null>(null);
  const pollingIntervalRef = useRef<NodeJS.Timeout | null>(null);
  const streamBuffersRef = useRef<Map<number, { text: string; reasoning: string }>>(new Map());

  const addLog = useCallback((text: string, level: LogLine['level'] = 'info') => {
    const timestamp = new Date().toLocaleTimeString();
    setLogs(prev => [...prev, { timestamp, text, level }]);
  }, []);

  const handleLlmStreamMessage = useCallback((message: WebSocketLLMStreamMessage) => {
    const sanitizedData = sanitizeStreamPayload(message.data);
    const buffer = streamBuffersRef.current.get(message.interaction_id) ?? { text: '', reasoning: '' };

    setLlmStreams(prev => {
      const existing = prev[message.interaction_id];
      const promptPreview = typeof sanitizedData.prompt_preview === 'string' ? sanitizedData.prompt_preview : undefined;
      const baseState: LLMStreamState = existing ?? {
        interactionId: message.interaction_id,
        planId: message.plan_id,
        stage: message.stage,
        textDeltas: [],
        reasoningDeltas: [],
        textBuffer: buffer.text,
        reasoningBuffer: buffer.reasoning,
        status: 'running',
        lastUpdated: Date.now(),
        promptPreview: promptPreview ?? null,
        rawPayload: null,
        events: [],
      };

      const updated: LLMStreamState = {
        ...baseState,
        lastUpdated: Date.now(),
        promptPreview: baseState.promptPreview ?? promptPreview ?? null,
        textBuffer: buffer.text,
        reasoningBuffer: buffer.reasoning,
        rawPayload: baseState.rawPayload ?? null,
      };

      switch (message.event) {
        case 'start':
          updated.status = 'running';
          break;
        case 'text_delta': {
          const delta = typeof sanitizedData.delta === 'string' ? sanitizedData.delta : '';
          if (delta) {
            const next = [...updated.textDeltas, delta];
            if (next.length > MAX_STREAM_DELTAS) {
              next.splice(0, next.length - MAX_STREAM_DELTAS);
            }
            updated.textDeltas = next;
            buffer.text = `${buffer.text}${delta}`;
          }
          break;
        }
        case 'reasoning_delta': {
          const delta = typeof sanitizedData.delta === 'string' ? sanitizedData.delta : '';
          if (delta) {
            const next = [...updated.reasoningDeltas, delta];
            if (next.length > MAX_STREAM_DELTAS) {
              next.splice(0, next.length - MAX_STREAM_DELTAS);
            }
            updated.reasoningDeltas = next;
            appendReasoningChunk(buffer, delta);
          }
          break;
        }
        case 'final': {
          if (typeof sanitizedData.text === 'string') {
            updated.finalText = sanitizedData.text;
            buffer.text = sanitizedData.text;
          }
          if (typeof sanitizedData.reasoning === 'string') {
            updated.finalReasoning = sanitizedData.reasoning;
            buffer.reasoning = sanitizedData.reasoning;
          }
          if (sanitizedData.usage && typeof sanitizedData.usage === 'object' && !Array.isArray(sanitizedData.usage)) {
            updated.usage = sanitizedData.usage as Record<string, unknown>;
          }
          const rawPayload = sanitizeStreamPayload((sanitizedData as Record<string, unknown>).raw_payload);
          if (Object.keys(rawPayload).length > 0) {
            updated.rawPayload = rawPayload;
          }
          break;
        }
        case 'end': {
          const status = typeof sanitizedData.status === 'string' ? sanitizedData.status.toLowerCase() : 'completed';
          updated.status = status === 'failed' ? 'failed' : 'completed';
          updated.error = typeof sanitizedData.error === 'string' ? sanitizedData.error : undefined;
          break;
        }
        default:
          break;
      }

      streamBuffersRef.current.set(message.interaction_id, {
        text: buffer.text,
        reasoning: buffer.reasoning,
      });

      updated.textBuffer = buffer.text;
      updated.reasoningBuffer = buffer.reasoning;

      const eventRecord: StreamEventRecord = {
        sequence: typeof message.sequence === 'number' ? message.sequence : Date.now(),
        event: message.event,
        timestamp: message.timestamp,
        payload: cloneEventPayload(sanitizedData),
      };

      const nextEvents = [...baseState.events, eventRecord];
      if (nextEvents.length > MAX_STREAM_EVENTS) {
        nextEvents.splice(0, nextEvents.length - MAX_STREAM_EVENTS);
      }
      updated.events = nextEvents;

      return { ...prev, [message.interaction_id]: updated };
    });

    if (message.event === 'final') {
      const fullText = typeof sanitizedData.text === 'string' ? sanitizedData.text : '';
      const snippet = fullText.slice(0, 160);
      if (snippet) {
        addLog(`🧠 [${message.stage}] Final output received: ${snippet}${snippet.length < fullText.length ? '…' : ''}`, 'info');
      } else {
        addLog(`🧠 [${message.stage}] Final output payload received.`, 'info');
      }
    } else if (message.event === 'end') {
      const statusLabel = typeof sanitizedData.status === 'string' ? sanitizedData.status.toUpperCase() : 'COMPLETED';
      if (statusLabel === 'FAILED') {
        addLog(`❌ [${message.stage}] LLM stream failed: ${typeof sanitizedData.error === 'string' ? sanitizedData.error : 'unknown error'}`, 'error');
      } else {
        addLog(`✅ [${message.stage}] LLM stream ${statusLabel.toLowerCase()}.`, 'info');
      }
    }
  }, [addLog]);

  // Auto-scroll to bottom when new logs arrive
  useEffect(() => {
    if (autoScroll && bottomRef.current) {
      bottomRef.current.scrollIntoView({ behavior: 'smooth' });
    }
  }, [logs, autoScroll]);

  // WebSocket connection management with automatic reconnection
  const connectWebSocket = useCallback(() => {
    if (!planId) return;

    // Clean up existing connection
    if (wsRef.current) {
      wsRef.current.close();
      wsRef.current = null;
    }

    // Clear any pending reconnection
    if (reconnectTimeoutRef.current) {
      clearTimeout(reconnectTimeoutRef.current);
      reconnectTimeoutRef.current = null;
    }

    try {
      const wsUrl = createWebSocketUrl(planId);

      addLog(`🔌 Connecting to WebSocket: ${wsUrl}`, 'info');

      const ws = new WebSocket(wsUrl);
      wsRef.current = ws;

      ws.onopen = () => {
        setWsConnected(true);
        setStatus('running');
        setReconnectAttempts(0);
        addLog('✅ Connected to pipeline WebSocket stream.', 'info');
      };

      ws.onmessage = (event) => {
        try {
          const data = JSON.parse(event.data);

          // Handle different message types from WebSocket
          if (data.type === 'llm_stream') {
            handleLlmStreamMessage(data as WebSocketLLMStreamMessage);
          } else if (data.type === 'log' && data.message) {
            addLog(data.message, detectLogLevel(data.message));
          } else if (data.type === 'error' && data.message) {
            addLog(`ERROR: ${data.message}`, 'error');
          } else if (data.type === 'status') {
            if (data.status === 'completed') {
              setStatus('completed');
              addLog('✅ Pipeline completed successfully!', 'info');
              if (onComplete) onComplete();
            } else if (data.status === 'failed') {
              setStatus('failed');
              addLog(`❌ Pipeline failed: ${data.message || 'Unknown error'}`, 'error');
              if (onError) onError(data.message || 'Pipeline execution failed');
            } else if (data.status === 'running') {
              setStatus('running');
              if (data.message) {
                addLog(data.message, 'info');
              }
            }
          } else if (data.type === 'stream_end') {
            addLog('📋 Pipeline execution completed - stream ended', 'info');
            setWsConnected(false);
          } else if (data.type === 'heartbeat') {
            // Heartbeat - no need to log
          } else {
            // Fallback for any other message format
            const logText = data.message || data.text || JSON.stringify(data);
            addLog(logText, detectLogLevel(logText));
          }
        } catch (error) {
          // If not JSON, treat as raw log line
          addLog(event.data, detectLogLevel(event.data));
        }
      };

      ws.onerror = (error) => {
        console.error('WebSocket error:', error);
        addLog('❌ WebSocket connection error', 'error');
        setWsConnected(false);
      };

      ws.onclose = (event) => {
        setWsConnected(false);
        wsRef.current = null;

        if (event.code === 1000) {
          // Normal closure
          addLog('🔌 WebSocket connection closed normally', 'info');
        } else if (event.code === 1006) {
          // Abnormal closure - attempt reconnection
          addLog(`🔌 WebSocket connection lost (code: ${event.code}). Attempting to reconnect...`, 'warn');
          scheduleReconnect();
        } else {
          addLog(`🔌 WebSocket connection closed (code: ${event.code}, reason: ${event.reason})`, 'warn');
          if (event.code !== 1001) { // Don't reconnect if going away
            scheduleReconnect();
          }
        }
      };

    } catch (error) {
      console.error('Failed to create WebSocket connection:', error);
      addLog(`❌ Failed to create WebSocket connection: ${error}`, 'error');
      scheduleReconnect();
    }
  }, [planId, addLog, onComplete, onError, handleLlmStreamMessage]);

  // REST polling fallback when WebSocket fails
  const startPollingFallback = useCallback(() => {
    if (fallbackToPolling) return; // Already polling

    setFallbackToPolling(true);
    addLog('🔄 WebSocket failed, falling back to REST polling...', 'warn');

    const pollPlanStatus = async () => {
      try {
        const response = await fetch(`/api/plans/${planId}`);
        if (response.ok) {
          const plan = await response.json();

          // Update status based on plan status
          if (plan.status === 'completed') {
            setStatus('completed');
            addLog('✅ Pipeline completed (via polling)', 'info');
            if (onComplete) onComplete();
            stopPolling();
            return;
          } else if (plan.status === 'failed') {
            setStatus('failed');
            addLog('❌ Pipeline failed (via polling)', 'error');
            if (onError) onError('Pipeline failed');
            stopPolling();
            return;
          } else if (plan.status === 'running') {
            setStatus('running');
            if (plan.progress_message) {
              addLog(`📊 ${plan.progress_message} (${plan.progress_percentage || 0}%)`, 'info');
            }
          }
        }
      } catch (error) {
        addLog(`❌ Polling error: ${error}`, 'error');
      }
    };

    // Start polling every 5 seconds
    pollingIntervalRef.current = setInterval(pollPlanStatus, 5000);
    pollPlanStatus(); // Initial poll
  }, [planId, fallbackToPolling, addLog, onComplete, onError]);

  const stopPolling = useCallback(() => {
    if (pollingIntervalRef.current) {
      clearInterval(pollingIntervalRef.current);
      pollingIntervalRef.current = null;
    }
    setFallbackToPolling(false);
  }, []);

  // Schedule automatic reconnection with exponential backoff
  const scheduleReconnect = useCallback(() => {
    if (reconnectAttempts >= 5) {
      addLog('❌ Maximum WebSocket reconnection attempts reached. Switching to polling fallback.', 'error');
      startPollingFallback();
      return;
    }

    const delay = Math.min(1000 * Math.pow(2, reconnectAttempts), 30000); // Max 30 seconds
    addLog(`🔄 Reconnecting in ${delay / 1000} seconds... (attempt ${reconnectAttempts + 1}/5)`, 'warn');

    reconnectTimeoutRef.current = setTimeout(() => {
      setReconnectAttempts(prev => prev + 1);
      connectWebSocket();
    }, delay);
  }, [reconnectAttempts, addLog, connectWebSocket, startPollingFallback]);

  // Connect to WebSocket on component mount
  useEffect(() => {
    connectWebSocket();

    // Cleanup on unmount
    return () => {
      if (wsRef.current) {
        wsRef.current.close();
        wsRef.current = null;
      }
      if (reconnectTimeoutRef.current) {
        clearTimeout(reconnectTimeoutRef.current);
        reconnectTimeoutRef.current = null;
      }
      stopPolling();
    };
  }, [connectWebSocket, stopPolling]);

  const detectLogLevel = (text: string): LogLine['level'] => {
    const upperText = text.toLowerCase();
    if (upperText.includes('error') || upperText.includes('failed') || upperText.includes('exception')) {
      return 'error';
    }
    if (upperText.includes('warn') || upperText.includes('warning')) {
      return 'warn';
    }
    if (upperText.includes('debug')) {
      return 'debug';
    }
    return 'info';
  };

  const copyLogsToClipboard = () => {
    const logText = filteredLogs.map(log => `[${log.timestamp}] ${log.text}`).join('\n');
    navigator.clipboard.writeText(logText);
  };

  const downloadLogs = () => {
    const logText = filteredLogs.map(log => `[${log.timestamp}] ${log.text}`).join('\n');
    const blob = new Blob([logText], { type: 'text/plain' });
    const url = URL.createObjectURL(blob);
    const a = document.createElement('a');
    a.href = url;
    a.download = `planexe_logs_${planId}_${new Date().toISOString().slice(0, 19).replace(/:/g, '-')}.txt`;
    document.body.appendChild(a);
    a.click();
    document.body.removeChild(a);
    URL.revokeObjectURL(url);
  };

  const clearLogs = () => {
    setLogs([]);
  };

  const getStatusColor = () => {
    if (fallbackToPolling) {
      switch (status) {
        case 'running': return 'bg-purple-500 animate-pulse';
        case 'completed': return 'bg-green-500';
        case 'failed': return 'bg-red-500';
        default: return 'bg-purple-400';
      }
    }
    if (!wsConnected && status === 'connecting') {
      return 'bg-yellow-500 animate-pulse';
    }
    switch (status) {
      case 'connecting': return 'bg-yellow-500';
      case 'running': return wsConnected ? 'bg-blue-500 animate-pulse' : 'bg-orange-500';
      case 'completed': return 'bg-green-500';
      case 'failed': return 'bg-red-500';
      default: return 'bg-gray-500';
    }
  };

  const getStatusText = () => {
    if (fallbackToPolling) {
      return `${status.toUpperCase()} (POLLING MODE)`;
    }
    if (!wsConnected && status !== 'completed' && status !== 'failed') {
      return `${status.toUpperCase()} (WS: DISCONNECTED)`;
    }
    return status.toUpperCase();
  };

  const getLogLineColor = (level: LogLine['level']) => {
    switch (level) {
      case 'error': return 'text-red-400';
      case 'warn': return 'text-yellow-400';
      case 'debug': return 'text-gray-400';
      default: return 'text-green-400';
    }
  };

  const streamEntries = useMemo(() => {
    return Object.values(llmStreams).sort((a, b) => b.lastUpdated - a.lastUpdated);
  }, [llmStreams]);

  const formatTokenValue = (value: unknown) => {
    if (typeof value === 'number' && Number.isFinite(value)) {
      return value.toLocaleString();
    }
    if (typeof value === 'string' && value.trim().length > 0) {
      return value;
    }
    if (typeof value === 'boolean') {
      return value ? 'true' : 'false';
    }
    if (value === 0) {
      return '0';
    }
    return '—';
  };

  const renderUsageDetailValue = (value: unknown) => {
    if (value === null || value === undefined) {
      return <span className="text-slate-400">—</span>;
    }
    if (typeof value === 'number' && Number.isFinite(value)) {
      return <span className="text-slate-300">{value.toLocaleString()}</span>;
    }
    if (typeof value === 'string') {
      return <span className="text-slate-300">{value}</span>;
    }
    if (typeof value === 'boolean') {
      return <span className="text-slate-300">{value ? 'true' : 'false'}</span>;
    }
    try {
      return (
        <pre className="mt-1 rounded bg-slate-950/70 p-2 text-[11px] text-slate-300 whitespace-pre-wrap break-words">
          {JSON.stringify(value, null, 2)}
        </pre>
      );
    } catch (error) {
      return <span className="text-slate-300">{String(value)}</span>;
    }
  };

<<<<<<< HEAD
  const renderEventPayload = (payload: Record<string, unknown>) => {
    try {
      return JSON.stringify(payload, null, 2);
    } catch (error) {
      return String(payload);
    }
  };

  const renderRawPayload = (payload: Record<string, unknown> | null | undefined) => {
    if (!payload || Object.keys(payload).length === 0) {
      return '—';
    }
    try {
      return JSON.stringify(payload, null, 2);
    } catch (error) {
      return String(payload);
    }
  };

  const formatEventTimestamp = (timestamp: string) => {
    const date = new Date(timestamp);
    if (Number.isNaN(date.getTime())) {
      return timestamp;
    }
    return date.toLocaleTimeString();
  };

=======
>>>>>>> 2450275b
  // Filter logs based on search
  const filteredLogs = searchFilter
    ? logs.filter(log => log.text.toLowerCase().includes(searchFilter.toLowerCase()))
    : logs;

  return (
    <Card className={`${className} font-mono`}>
      <CardHeader className="pb-3">
        <div className="flex items-center justify-between">
          <div className="flex items-center space-x-3">
            <CardTitle className="text-lg">Luigi Pipeline Logs</CardTitle>
            <div className="flex items-center space-x-2">
              <div className={`w-3 h-3 rounded-full ${getStatusColor()}`}></div>
              <Badge variant="outline" className="text-xs">
                {getStatusText()}
              </Badge>
              {reconnectAttempts > 0 && (
                <Badge variant="destructive" className="text-xs">
                  Retry {reconnectAttempts}/5
                </Badge>
              )}
            </div>
          </div>
          
          <div className="flex items-center space-x-2">
            <Button
              variant="ghost"
              size="sm"
              onClick={connectWebSocket}
              title="Reconnect WebSocket"
              disabled={wsConnected}
            >
              <RefreshCw className={`h-4 w-4 ${!wsConnected ? 'animate-spin' : ''}`} />
            </Button>
            <Button
              variant="ghost"
              size="sm"
              onClick={copyLogsToClipboard}
              title="Copy logs to clipboard"
            >
              <Copy className="h-4 w-4" />
            </Button>
            <Button
              variant="ghost"
              size="sm"
              onClick={downloadLogs}
              title="Download logs"
            >
              <Download className="h-4 w-4" />
            </Button>
            <Button
              variant="ghost"
              size="sm"
              onClick={clearLogs}
              title="Clear logs"
            >
              <Trash2 className="h-4 w-4" />
            </Button>
          </div>
        </div>
        
        <div className="flex items-center space-x-2 mt-2">
          <div className="relative flex-1">
            <Search className="absolute left-3 top-1/2 transform -translate-y-1/2 text-gray-400 h-4 w-4" />
            <Input
              placeholder="Filter logs..."
              value={searchFilter}
              onChange={(e) => setSearchFilter(e.target.value)}
              className="pl-10 h-8 text-sm"
            />
          </div>
          <div className="text-xs text-gray-500">
            {filteredLogs.length} / {logs.length} lines
          </div>
        </div>
      </CardHeader>
      
      <CardContent className="p-0">
        <div
          ref={terminalRef}
          className="bg-gray-900 text-green-400 h-96 overflow-y-auto p-4 rounded-b-lg font-mono text-sm leading-relaxed"
          onScroll={() => {
            const terminal = terminalRef.current;
            if (terminal) {
              const isAtBottom = terminal.scrollHeight - terminal.scrollTop === terminal.clientHeight;
              setAutoScroll(isAtBottom);
            }
          }}
        >
          {filteredLogs.length === 0 ? (
            <div className="text-gray-500 italic">
              {!wsConnected && status === 'connecting'
                ? 'Connecting to WebSocket pipeline stream...'
                : wsConnected && status === 'running'
                ? 'WebSocket connected, waiting for pipeline logs...'
                : 'No logs yet...'}
            </div>
          ) : (
            filteredLogs.map((log, index) => (
              <div key={index} className="mb-1">
                <span className="text-gray-400 mr-2">[{log.timestamp}]</span>
                <span className={getLogLineColor(log.level)}>{log.text}</span>
              </div>
            ))
          )}
          <div ref={bottomRef} />
        </div>
        
        {!autoScroll && (
          <div className="bg-blue-100 border-t border-blue-200 px-4 py-2 text-sm text-blue-800">
            <Button
              variant="link"
              size="sm"
              onClick={() => {
                setAutoScroll(true);
                bottomRef.current?.scrollIntoView({ behavior: 'smooth' });
              }}
              className="p-0 h-auto text-blue-600"
            >
              New logs available - click to scroll to bottom
            </Button>
          </div>
        )}

        {streamEntries.length > 0 && (
          <div className="border-t border-gray-800 bg-gray-950/60">
            <div className="px-4 py-3 border-b border-gray-800">
              <h3 className="text-sm font-semibold text-slate-200">Live LLM Streams</h3>
              <p className="text-xs text-slate-400">
                Structured deltas arrive before the model finalizes JSON output so you can audit reasoning in-flight.
              </p>
            </div>
            <div className="divide-y divide-gray-800">
              {streamEntries.map((entry) => {
                const statusStyles =
                  entry.status === 'completed'
                    ? 'bg-emerald-600/20 text-emerald-300 border border-emerald-500/40'
                    : entry.status === 'failed'
                    ? 'bg-red-600/20 text-red-300 border border-red-500/40'
                    : 'bg-blue-600/20 text-blue-300 border border-blue-500/40 animate-pulse';
                const assembledText = entry.finalText ?? entry.textBuffer ?? entry.textDeltas.join('');
                const assembledReasoning = entry.finalReasoning ?? entry.reasoningBuffer ?? entry.reasoningDeltas.join('\n');
                const usageRecord = (entry.usage ?? {}) as Record<string, unknown>;
                const extraUsageEntries = Object.entries(usageRecord).filter(
                  ([key]) => !STANDARD_USAGE_KEYS.includes(key as (typeof STANDARD_USAGE_KEYS)[number])
                );
                const hasUsageData = Object.keys(usageRecord).length > 0;
<<<<<<< HEAD
                const rawPayload = entry.rawPayload ?? null;
=======
>>>>>>> 2450275b

                return (
                  <div key={entry.interactionId} className="px-4 py-3 grid gap-4 md:grid-cols-2">
                    <div>
                      <div className="flex items-center justify-between text-xs text-slate-400">
                        <span className="font-semibold text-slate-100">{entry.stage}</span>
                        <span className={`px-2 py-0.5 rounded-full uppercase tracking-wide text-[10px] ${statusStyles}`}>
                          {entry.status}
                        </span>
                      </div>
                      {entry.promptPreview && (
                        <p className="mt-1 text-[11px] text-slate-500 truncate">
                          Prompt: {entry.promptPreview}
                        </p>
                      )}
                      <div className="mt-3 space-y-1">
                        <p className="text-[11px] uppercase text-slate-500 tracking-wide">Model Output</p>
                        <div className="bg-slate-950/80 border border-slate-800 rounded p-2 text-xs text-slate-200 whitespace-pre-wrap max-h-40 overflow-y-auto">
                          {assembledText || '—'}
                        </div>
                      </div>
                    </div>

                    <div className="space-y-2 md:border-l md:border-gray-800 md:pl-4">
                      <div>
                        <p className="text-[11px] uppercase text-slate-500 tracking-wide">Reasoning Trace</p>
                        <div className="bg-slate-950/80 border border-slate-800 rounded p-2 text-xs text-slate-300 whitespace-pre-wrap max-h-40 overflow-y-auto">
                          {assembledReasoning || '—'}
                        </div>
                      </div>
                      {hasUsageData && (
                        <div className="space-y-2">
                          <div className="grid grid-cols-2 gap-2 text-[11px] text-slate-500">
                            {STANDARD_USAGE_KEYS.map((key) => (
                              <div key={key}>
                                {STANDARD_USAGE_LABELS[key]}:
                                <span className="ml-1 text-slate-300">{formatTokenValue(usageRecord[key])}</span>
                              </div>
                            ))}
                          </div>
                          {extraUsageEntries.length > 0 && (
                            <div>
                              <p className="text-[10px] uppercase tracking-wide text-slate-600">Additional usage telemetry</p>
                              <div className="mt-1 space-y-1 text-[11px] text-slate-500">
                                {extraUsageEntries.map(([key, value]) => (
                                  <div key={key}>
                                    <span className="font-semibold text-slate-400">{key}</span>
                                    <div>{renderUsageDetailValue(value)}</div>
                                  </div>
                                ))}
                              </div>
                            </div>
                          )}
                        </div>
                      )}
<<<<<<< HEAD
                      {rawPayload && (
                        <div>
                          <details className="group rounded border border-slate-800 bg-slate-950/70 p-2">
                            <summary className="cursor-pointer text-[11px] font-semibold text-slate-400 outline-none transition group-open:text-slate-200">
                              Final raw payload
                            </summary>
                            <pre className="mt-2 max-h-40 overflow-y-auto whitespace-pre-wrap break-words rounded bg-slate-950/90 p-2 text-[11px] text-slate-300">
                              {renderRawPayload(rawPayload)}
                            </pre>
                          </details>
                        </div>
                      )}
                      {entry.events.length > 0 && (
                        <div>
                          <details className="group rounded border border-slate-800 bg-slate-950/70 p-2">
                            <summary className="cursor-pointer text-[11px] font-semibold text-slate-400 outline-none transition group-open:text-slate-200">
                              Raw stream events ({entry.events.length})
                            </summary>
                            <div className="mt-2 space-y-2">
                              {entry.events.map((eventRecord) => (
                                <div key={`${eventRecord.sequence}-${eventRecord.timestamp}`} className="rounded border border-slate-900/60 bg-slate-950/80 p-2">
                                  <div className="flex items-center justify-between text-[10px] text-slate-500">
                                    <span className="uppercase tracking-wide text-slate-400">{eventRecord.event}</span>
                                    <span>#{eventRecord.sequence}</span>
                                  </div>
                                  <div className="mt-1 text-[10px] text-slate-500">{formatEventTimestamp(eventRecord.timestamp)}</div>
                                  <pre className="mt-2 max-h-32 overflow-y-auto whitespace-pre-wrap break-words rounded bg-slate-950/90 p-2 text-[11px] text-slate-300">
                                    {renderEventPayload(eventRecord.payload)}
                                  </pre>
                                </div>
                              ))}
                            </div>
                          </details>
                        </div>
                      )}
=======
>>>>>>> 2450275b
                      {entry.error && (
                        <p className="text-[11px] text-red-400">Error: {entry.error}</p>
                      )}
                    </div>
                  </div>
                );
              })}
            </div>
          </div>
        )}
      </CardContent>
    </Card>
  );
};<|MERGE_RESOLUTION|>--- conflicted
+++ resolved
@@ -1,19 +1,10 @@
 /**
  * Author: ChatGPT gpt-5-codex (updates; original by Codex using GPT-5)
-<<<<<<< HEAD
- * Date: 2025-10-20
- * PURPOSE: Augment terminal monitor with Responses reasoning stream panels so operators see
- *          token deltas, reasoning traces, and final outputs alongside raw Luigi logs while
- *          sharing websocket URL construction with other realtime clients. Latest revision surfaces
- *          every usage metric emitted by the backend so the UI mirrors streamed telemetry exactly
- *          and now exposes the raw Responses payload forwarded in final stream events.
-=======
  * Date: 2025-10-19
  * PURPOSE: Augment terminal monitor with Responses reasoning stream panels so operators see
  *          token deltas, reasoning traces, and final outputs alongside raw Luigi logs while
  *          sharing websocket URL construction with other realtime clients. Latest revision surfaces
  *          every usage metric emitted by the backend so the UI mirrors streamed telemetry exactly.
->>>>>>> 2450275b
  * SRP and DRY check: Pass - keeps monitoring responsibilities cohesive by layering telemetry
  *          visualization without duplicating WebSocket wiring. Previous baseline provided by
  *          Claude Code using Sonnet 4 (2025-09-27).
@@ -65,10 +56,6 @@
 }
 
 const MAX_STREAM_DELTAS = 200;
-<<<<<<< HEAD
-const MAX_STREAM_EVENTS = 300;
-=======
->>>>>>> 2450275b
 const STANDARD_USAGE_KEYS = ['input_tokens', 'output_tokens', 'total_tokens', 'reasoning_tokens'] as const;
 const STANDARD_USAGE_LABELS: Record<(typeof STANDARD_USAGE_KEYS)[number], string> = {
   input_tokens: 'Input tokens',
@@ -76,42 +63,6 @@
   total_tokens: 'Total tokens',
   reasoning_tokens: 'Reasoning tokens'
 };
-<<<<<<< HEAD
-
-interface StreamEventRecord {
-  sequence: number;
-  event: string;
-  timestamp: string;
-  payload: Record<string, unknown>;
-}
-
-const sanitizeStreamPayload = (value: unknown): Record<string, unknown> => {
-  if (value && typeof value === 'object' && !Array.isArray(value)) {
-    return value as Record<string, unknown>;
-  }
-  return {};
-};
-
-const cloneEventPayload = (payload: Record<string, unknown>): Record<string, unknown> => {
-  try {
-    return JSON.parse(JSON.stringify(payload));
-  } catch (error) {
-    return { ...payload };
-  }
-};
-
-const appendReasoningChunk = (buffer: { text: string; reasoning: string }, chunk: string) => {
-  if (!chunk) {
-    return;
-  }
-  if (buffer.reasoning) {
-    buffer.reasoning = `${buffer.reasoning}${buffer.reasoning.endsWith('\n') ? '' : '\n'}${chunk}`;
-  } else {
-    buffer.reasoning = chunk;
-  }
-};
-=======
->>>>>>> 2450275b
 
 export const Terminal: React.FC<TerminalProps> = ({
   planId,
@@ -587,36 +538,6 @@
     }
   };
 
-<<<<<<< HEAD
-  const renderEventPayload = (payload: Record<string, unknown>) => {
-    try {
-      return JSON.stringify(payload, null, 2);
-    } catch (error) {
-      return String(payload);
-    }
-  };
-
-  const renderRawPayload = (payload: Record<string, unknown> | null | undefined) => {
-    if (!payload || Object.keys(payload).length === 0) {
-      return '—';
-    }
-    try {
-      return JSON.stringify(payload, null, 2);
-    } catch (error) {
-      return String(payload);
-    }
-  };
-
-  const formatEventTimestamp = (timestamp: string) => {
-    const date = new Date(timestamp);
-    if (Number.isNaN(date.getTime())) {
-      return timestamp;
-    }
-    return date.toLocaleTimeString();
-  };
-
-=======
->>>>>>> 2450275b
   // Filter logs based on search
   const filteredLogs = searchFilter
     ? logs.filter(log => log.text.toLowerCase().includes(searchFilter.toLowerCase()))
@@ -764,10 +685,6 @@
                   ([key]) => !STANDARD_USAGE_KEYS.includes(key as (typeof STANDARD_USAGE_KEYS)[number])
                 );
                 const hasUsageData = Object.keys(usageRecord).length > 0;
-<<<<<<< HEAD
-                const rawPayload = entry.rawPayload ?? null;
-=======
->>>>>>> 2450275b
 
                 return (
                   <div key={entry.interactionId} className="px-4 py-3 grid gap-4 md:grid-cols-2">
@@ -823,44 +740,6 @@
                           )}
                         </div>
                       )}
-<<<<<<< HEAD
-                      {rawPayload && (
-                        <div>
-                          <details className="group rounded border border-slate-800 bg-slate-950/70 p-2">
-                            <summary className="cursor-pointer text-[11px] font-semibold text-slate-400 outline-none transition group-open:text-slate-200">
-                              Final raw payload
-                            </summary>
-                            <pre className="mt-2 max-h-40 overflow-y-auto whitespace-pre-wrap break-words rounded bg-slate-950/90 p-2 text-[11px] text-slate-300">
-                              {renderRawPayload(rawPayload)}
-                            </pre>
-                          </details>
-                        </div>
-                      )}
-                      {entry.events.length > 0 && (
-                        <div>
-                          <details className="group rounded border border-slate-800 bg-slate-950/70 p-2">
-                            <summary className="cursor-pointer text-[11px] font-semibold text-slate-400 outline-none transition group-open:text-slate-200">
-                              Raw stream events ({entry.events.length})
-                            </summary>
-                            <div className="mt-2 space-y-2">
-                              {entry.events.map((eventRecord) => (
-                                <div key={`${eventRecord.sequence}-${eventRecord.timestamp}`} className="rounded border border-slate-900/60 bg-slate-950/80 p-2">
-                                  <div className="flex items-center justify-between text-[10px] text-slate-500">
-                                    <span className="uppercase tracking-wide text-slate-400">{eventRecord.event}</span>
-                                    <span>#{eventRecord.sequence}</span>
-                                  </div>
-                                  <div className="mt-1 text-[10px] text-slate-500">{formatEventTimestamp(eventRecord.timestamp)}</div>
-                                  <pre className="mt-2 max-h-32 overflow-y-auto whitespace-pre-wrap break-words rounded bg-slate-950/90 p-2 text-[11px] text-slate-300">
-                                    {renderEventPayload(eventRecord.payload)}
-                                  </pre>
-                                </div>
-                              ))}
-                            </div>
-                          </details>
-                        </div>
-                      )}
-=======
->>>>>>> 2450275b
                       {entry.error && (
                         <p className="text-[11px] text-red-400">Error: {entry.error}</p>
                       )}
