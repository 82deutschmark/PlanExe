--- conflicted
+++ resolved
@@ -1,750 +1,682 @@
-/**
- * Author: ChatGPT using gpt-5-codex
- * Date: 2024-11-23T00:00:00Z
- * PURPOSE: Central FastAPI client typings/helpers, now including plan relaunch utilities
- *          and resilient streaming support for recovery tooling.
- * SRP and DRY check: Pass - continues to encapsulate HTTP/WebSocket concerns without duplicating
- *          request logic across components.
- */
-
-import { createWebSocketUrl, getApiBaseUrl } from '@/lib/utils/api-config';
-
-// FastAPI Backend Types (EXACT match with backend)
-export interface CreatePlanRequest {
-  prompt: string;
-  llm_model?: string;
-  speed_vs_detail: 'fast_but_skip_details' | 'balanced_speed_and_detail' | 'all_details_but_slow';
-  openrouter_api_key?: string;
-}
-
-export interface RelaunchPlanOptions {
-  llmModel?: string | null;
-  speedVsDetail?: CreatePlanRequest['speed_vs_detail'];
-  openrouterApiKey?: string | null;
-}
-
-export interface PlanResponse {
-  plan_id: string;
-  status: 'pending' | 'running' | 'completed' | 'failed' | 'cancelled';
-  created_at: string;
-  prompt: string;
-  llm_model?: string | null;
-  progress_percentage: number;
-  progress_message: string;
-  error_message?: string;
-  output_dir?: string;
-}
-
-export interface LLMModel {
-  id: string;
-  label: string;
-  comment: string;
-  priority: number;
-  requires_api_key: boolean;
-}
-
-export interface PromptExample {
-  uuid: string;
-  prompt: string;
-  title?: string;
-}
-
-export interface PlanFileEntry {
-  filename: string;
-  content_type: string;
-  stage?: string | null;
-  size_bytes: number;
-  created_at: string;
-  description?: string | null;
-  task_name?: string | null;
-  order?: number | null;
-}
-
-export interface PlanFilesResponse {
-  plan_id: string;
-  files: PlanFileEntry[];
-  has_report: boolean;
-}
-
-export interface PlanArtefact {
-  filename: string;
-  content_type: string;
-  stage?: string | null;
-  size_bytes: number;
-  created_at: string;
-  description?: string | null;
-  task_name?: string | null;
-  order?: number | null;
-}
-
-export interface PlanArtefactListResponse {
-  plan_id: string;
-  artefacts: PlanArtefact[];
-}
-
-export interface ReportSectionResponse {
-  filename: string;
-  stage?: string | null;
-  content_type: string;
-  content: string;
-}
-
-export interface MissingSectionResponse {
-  filename: string;
-  stage?: string | null;
-  reason: string;
-}
-
-export interface FallbackReportResponse {
-  plan_id: string;
-  generated_at: string;
-  completion_percentage: number;
-  sections: ReportSectionResponse[];
-  missing_sections: MissingSectionResponse[];
-  assembled_html: string;
-}
-
-export interface HealthResponse {
-  status: string;
-  version: string;
-  planexe_version: string;
-  available_models: number;
-}
-
-export type AnalysisStreamChunkKind = 'text' | 'reasoning' | 'json';
-
-export interface AnalysisStreamRequestPayload {
-  taskId: string;
-  modelKey: string;
-  prompt: string;
-  context?: string;
-  metadata?: Record<string, unknown>;
-  temperature?: number;
-  maxOutputTokens?: number;
-  reasoningEffort?: 'medium' | 'high';
-  reasoningSummary?: string;
-  textVerbosity?: string;
-  schemaName?: string;
-  schema?: Record<string, unknown>;
-  previousResponseId?: string;
-  systemPrompt?: string;
-  stage?: string;
-}
-
-export interface AnalysisStreamSession {
-  sessionId: string;
-  taskId: string;
-  modelKey: string;
-  expiresAt: string;
-  ttlSeconds: number;
-}
-
-export interface AnalysisStreamInitPayload {
-  sessionId: string;
-  connectedAt: string;
-  expiresAt: string;
-  taskId: string;
-  modelKey: string;
-}
-
-export interface AnalysisStreamStatusPayload {
-  status: string;
-  message?: string;
-  startedAt?: string;
-  interactionId?: number;
-  taskId: string;
-  modelKey: string;
-}
-
-export interface AnalysisStreamChunkPayload {
-  kind: AnalysisStreamChunkKind;
-  delta: string;
-  timestamp: string;
-  taskId: string;
-  modelKey: string;
-}
-
-export interface AnalysisStreamSummary {
-  analysis?: string | null;
-  reasoning?: string | null;
-  parsed?: unknown;
-  tokenUsage?: Record<string, unknown>;
-  responseId?: string | null;
-  previousResponseId?: string | null;
-}
-
-export interface AnalysisStreamCompletePayload {
-  sessionId: string;
-  taskId: string;
-  modelKey: string;
-  responseSummary: AnalysisStreamSummary;
-  deltas: Record<string, string[]>;
-  metadata: Record<string, unknown>;
-}
-
-export interface AnalysisStreamErrorPayload {
-  error: string | Record<string, unknown>;
-  timestamp: string;
-  taskId: string;
-  modelKey: string;
-}
-
-export type AnalysisStreamServerEvent =
-  | { event: 'stream.init'; data: AnalysisStreamInitPayload }
-  | { event: 'stream.status'; data: AnalysisStreamStatusPayload }
-  | { event: 'stream.chunk'; data: AnalysisStreamChunkPayload }
-  | { event: 'stream.complete'; data: AnalysisStreamCompletePayload }
-  | { event: 'stream.error'; data: AnalysisStreamErrorPayload };
-
-export const STREAMING_ENABLED =
-  (process.env.NEXT_PUBLIC_STREAMING_ENABLED ?? 'true').toLowerCase() === 'true';
-
-export interface ConversationTurnRequestPayload {
-  modelKey: string;
-  userMessage: string;
-  conversationId?: string;
-  previousResponseId?: string;
-  instructions?: string;
-  metadata?: Record<string, unknown>;
-  context?: string;
-  reasoningEffort?: 'medium' | 'high';
-  reasoningSummary?: string;
-  textVerbosity?: string;
-}
-
-export interface ConversationSession {
-<<<<<<< HEAD
-  session_id: string;
-  conversation_id: string;
-  model_key: string;
-  expires_at: string;
-  ttl_seconds: number;
-}
-
-export interface ConversationStreamInitPayload {
-  conversation_id: string;
-  model_key: string;
-  session_id: string;
-  connected_at: string;
-  response_id?: string;
-=======
-  sessionId: string;
-  conversationId: string;
-  modelKey: string;
-  expiresAt: string;
-  ttlSeconds: number;
-}
-
-export interface ConversationStreamInitPayload {
-  conversationId: string;
-  modelKey: string;
-  sessionId: string;
-  connectedAt: string;
-  responseId?: string;
->>>>>>> 49f62d0c
-}
-
-export type ConversationStreamChunkKind = 'text' | 'reasoning' | 'json';
-
-export interface ConversationStreamChunkPayload {
-<<<<<<< HEAD
-  conversation_id: string;
-  model_key: string;
-  session_id: string;
-=======
-  conversationId: string;
-  modelKey: string;
-  sessionId: string;
->>>>>>> 49f62d0c
-  kind: ConversationStreamChunkKind;
-  delta: string | Record<string, unknown>;
-  aggregated?: string;
-}
-
-export interface ConversationStreamCompleteSummary {
-<<<<<<< HEAD
-  conversation_id: string;
-  model_key: string;
-  session_id: string;
-  reasoning_text: string;
-  content_text: string;
-  json_chunks: Array<Record<string, unknown>>;
-  started_at: string;
-  completed_at: string | null;
-=======
-  conversationId: string;
-  modelKey: string;
-  sessionId: string;
-  reasoning: string;
-  content: string;
-  json: Array<Record<string, unknown>>;
-  startedAt: string;
-  completedAt: string | null;
->>>>>>> 49f62d0c
-  usage: Record<string, unknown>;
-  error: string | null;
-  metadata: Record<string, unknown>;
-}
-
-export interface ConversationStreamCompletePayload {
-  summary: ConversationStreamCompleteSummary;
-}
-
-export interface ConversationStreamErrorPayload {
-<<<<<<< HEAD
-  conversation_id: string;
-  model_key: string;
-  session_id: string;
-=======
-  conversationId: string;
-  modelKey: string;
-  sessionId: string;
->>>>>>> 49f62d0c
-  message: string;
-}
-
-export type ConversationStreamServerEvent =
-  | { event: 'stream.init'; data: ConversationStreamInitPayload }
-  | { event: 'stream.chunk'; data: ConversationStreamChunkPayload }
-  | { event: 'stream.complete'; data: ConversationStreamCompletePayload }
-  | { event: 'stream.error'; data: ConversationStreamErrorPayload };
-
-export interface ConversationFinalizeResponse {
-<<<<<<< HEAD
-  conversation_id: string;
-  response_id?: string | null;
-  model_key: string;
-  aggregated_text: string;
-  reasoning_text: string;
-  json_chunks: Array<Record<string, unknown>>;
-  usage: Record<string, unknown>;
-  completed_at?: string | null;
-=======
-  conversationId: string;
-  responseId?: string | null;
-  modelKey: string;
-  aggregatedText: string;
-  reasoningText: string;
-  jsonChunks: Array<Record<string, unknown>>;
-  usage: Record<string, unknown>;
-  completedAt?: string | null;
->>>>>>> 49f62d0c
-}
-
-// WebSocket Message Types
-export interface WebSocketLogMessage {
-  type: 'log';
-  message: string;
-  timestamp: string;
-}
-
-export interface WebSocketStatusMessage {
-  type: 'status';
-  status: string;
-  message?: string;
-  progress_percentage?: number;
-  timestamp: string;
-}
-
-export interface WebSocketErrorMessage {
-  type: 'error';
-  message: string;
-  timestamp: string;
-}
-
-export interface WebSocketStreamEndMessage {
-  type: 'stream_end';
-  message: string;
-  timestamp: string;
-}
-
-export interface WebSocketHeartbeatMessage {
-  type: 'heartbeat';
-  timestamp: string;
-}
-
-export interface WebSocketRawMessage {
-  type: 'raw';
-  message: string;
-}
-
-export interface WebSocketLLMStreamMessage {
-  type: 'llm_stream';
-  plan_id: string;
-  stage: string;
-  interaction_id: number;
-  event: 'start' | 'text_delta' | 'reasoning_delta' | 'final' | 'end';
-  sequence: number;
-  timestamp: string;
-  data: Record<string, unknown> & {
-    delta?: string;
-    text?: string;
-    reasoning?: string;
-    usage?: Record<string, unknown>;
-    status?: string;
-    error?: string;
-    prompt_preview?: string;
-  };
-}
-
-export type WebSocketMessage =
-  | WebSocketLogMessage
-  | WebSocketStatusMessage
-  | WebSocketErrorMessage
-  | WebSocketStreamEndMessage
-  | WebSocketHeartbeatMessage
-  | WebSocketLLMStreamMessage
-  | WebSocketRawMessage;
-
-// WebSocket Client for real-time progress (replaces unreliable SSE)
-export class WebSocketClient {
-  private ws: WebSocket | null = null;
-  private listeners: Map<string, Array<(data: WebSocketMessage | CloseEvent) => void>> = new Map();
-  private reconnectAttempts = 0;
-  private maxReconnectAttempts = 5;
-  private reconnectDelay = 1000;
-  private planId: string;
-
-  constructor(planId: string) {
-    this.planId = planId;
-  }
-
-  connect(): Promise<void> {
-    return new Promise((resolve, reject) => {
-      try {
-        const wsUrl = createWebSocketUrl(this.planId);
-
-        this.ws = new WebSocket(wsUrl);
-
-        this.ws.onopen = () => {
-          this.reconnectAttempts = 0;
-          resolve();
-        };
-
-        this.ws.onmessage = (event) => {
-          try {
-            const data = JSON.parse(event.data) as WebSocketMessage;
-            this.emit('message', data);
-          } catch {
-            // If not JSON, emit as raw message
-            this.emit('message', { type: 'raw', message: event.data });
-          }
-        };
-
-        this.ws.onerror = (error: Event) => {
-          this.emit('error', error as CloseEvent);
-          reject(error);
-        };
-
-        this.ws.onclose = (event) => {
-          this.emit('close', event);
-          if (event.code !== 1000 && this.reconnectAttempts < this.maxReconnectAttempts) {
-            this.scheduleReconnect();
-          }
-        };
-
-      } catch (error) {
-        reject(error);
-      }
-    });
-  }
-
-  private scheduleReconnect() {
-    this.reconnectAttempts++;
-    this.reconnectDelay = Math.min(this.reconnectDelay * 2, 30000); // Exponential backoff, max 30s
-
-    setTimeout(() => {
-      this.connect().catch(() => {
-        // Silent fail - let the UI handle reconnection status
-      });
-    }, this.reconnectDelay);
-  }
-
-  on(event: string, callback: (data: WebSocketMessage | CloseEvent) => void) {
-    if (!this.listeners.has(event)) {
-      this.listeners.set(event, []);
-    }
-    this.listeners.get(event)!.push(callback);
-  }
-
-  off(event: string, callback: (data: WebSocketMessage | CloseEvent) => void) {
-    const callbacks = this.listeners.get(event);
-    if (callbacks) {
-      const index = callbacks.indexOf(callback);
-      if (index > -1) {
-        callbacks.splice(index, 1);
-      }
-    }
-  }
-
-  private emit(event: string, data: WebSocketMessage | CloseEvent) {
-    const callbacks = this.listeners.get(event);
-    if (callbacks) {
-      callbacks.forEach(callback => callback(data));
-    }
-  }
-
-  disconnect() {
-    if (this.ws) {
-      this.ws.close(1000, 'Client disconnect');
-      this.ws = null;
-    }
-    this.listeners.clear();
-  }
-
-  isConnected(): boolean {
-    return this.ws?.readyState === WebSocket.OPEN;
-  }
-}
-
-// Simple, Clean FastAPI Client
-export class FastAPIClient {
-  private baseURL: string;
-
-  constructor(baseURL?: string) {
-    const normalized = (baseURL ?? '').trim();
-    this.baseURL = normalized.endsWith('/') ? normalized.slice(0, -1) : normalized;
-  }
-
-  private async handleResponse<T>(response: Response): Promise<T> {
-    if (!response.ok) {
-      const error = await response.json().catch(() => ({ error: response.statusText }));
-      throw new Error(error.error || `HTTP ${response.status}: ${response.statusText}`);
-    }
-    return response.json();
-  }
-
-  // Health Check
-  async getHealth(): Promise<HealthResponse> {
-    const response = await fetch(`${this.baseURL}/health`);
-    return this.handleResponse<HealthResponse>(response);
-  }
-
-  // Get available LLM models
-  async getModels(): Promise<LLMModel[]> {
-    const response = await fetch(`${this.baseURL}/api/models`);
-    return this.handleResponse<LLMModel[]>(response);
-  }
-
-  // Get example prompts
-  async getPrompts(): Promise<PromptExample[]> {
-    const response = await fetch(`${this.baseURL}/api/prompts`);
-    return this.handleResponse<PromptExample[]>(response);
-  }
-
-  // Create new plan
-  async createPlan(request: CreatePlanRequest): Promise<PlanResponse> {
-    const response = await fetch(`${this.baseURL}/api/plans`, {
-      method: 'POST',
-      headers: {
-        'Content-Type': 'application/json',
-      },
-      body: JSON.stringify(request),
-    });
-    return this.handleResponse<PlanResponse>(response);
-  }
-
-  async relaunchPlan(previousPlan: PlanResponse, options: RelaunchPlanOptions = {}): Promise<PlanResponse> {
-    if (!previousPlan?.prompt) {
-      throw new Error('Cannot relaunch plan without the original prompt text.');
-    }
-
-    const request: CreatePlanRequest = {
-      prompt: previousPlan.prompt,
-      speed_vs_detail: options.speedVsDetail ?? 'balanced_speed_and_detail',
-    };
-
-    if (options.llmModel) {
-      request.llm_model = options.llmModel;
-    }
-
-    if (options.openrouterApiKey) {
-      request.openrouter_api_key = options.openrouterApiKey;
-    }
-
-    return this.createPlan(request);
-  }
-
-  // Get plan status
-  async getPlan(plan_id: string): Promise<PlanResponse> {
-    const response = await fetch(`${this.baseURL}/api/plans/${plan_id}`);
-    return this.handleResponse<PlanResponse>(response);
-  }
-
-  // Get plan files
-  async getPlanFiles(plan_id: string): Promise<PlanFilesResponse> {
-    const response = await fetch(`${this.baseURL}/api/plans/${plan_id}/files`);
-    return this.handleResponse<PlanFilesResponse>(response);
-  }
-
-  async getPlanArtefacts(plan_id: string): Promise<PlanArtefactListResponse> {
-    const response = await fetch(`${this.baseURL}/api/plans/${plan_id}/artefacts`);
-    return this.handleResponse<PlanArtefactListResponse>(response);
-  }
-
-  async getFallbackReport(plan_id: string): Promise<FallbackReportResponse> {
-    const response = await fetch(`${this.baseURL}/api/plans/${plan_id}/fallback-report`);
-    return this.handleResponse<FallbackReportResponse>(response);
-  }
-
-  // Download specific file
-  async downloadFile(plan_id: string, filename: string): Promise<Blob> {
-    const response = await fetch(`${this.baseURL}/api/plans/${plan_id}/files/${filename}`);
-    if (!response.ok) {
-      const bodyText = await response.text().catch(() => '');
-      const detail = bodyText.trim() || response.statusText || 'Unknown error';
-      throw new Error(`HTTP ${response.status} downloading file: ${detail}`);
-    }
-    return response.blob();
-  }
-
-  // Download HTML report
-  async downloadReport(plan_id: string): Promise<Blob> {
-    const response = await fetch(`${this.baseURL}/api/plans/${plan_id}/report`);
-    if (!response.ok) {
-      const bodyText = await response.text().catch(() => '');
-      const detail = bodyText.trim() || response.statusText || 'Unknown error';
-      throw new Error(`HTTP ${response.status} downloading report: ${detail}`);
-    }
-    return response.blob();
-  }
-
-  // Cancel plan
-  async cancelPlan(plan_id: string): Promise<{ message: string }> {
-    const response = await fetch(`${this.baseURL}/api/plans/${plan_id}`, {
-      method: 'DELETE',
-    });
-    return this.handleResponse<{ message: string }>(response);
-  }
-
-  // Get all plans
-  async getPlans(): Promise<PlanResponse[]> {
-    const response = await fetch(`${this.baseURL}/api/plans`);
-    return this.handleResponse<PlanResponse[]>(response);
-  }
-
-  async createConversationTurn(
-    payload: ConversationTurnRequestPayload,
-  ): Promise<ConversationSession> {
-    const body: Record<string, unknown> = {
-      model_key: payload.modelKey,
-      user_message: payload.userMessage,
-    };
-    if (payload.conversationId) body.conversation_id = payload.conversationId;
-    if (payload.previousResponseId) body.previous_response_id = payload.previousResponseId;
-    if (payload.instructions) body.instructions = payload.instructions;
-    if (payload.metadata) body.metadata = payload.metadata;
-    if (payload.context) body.context = payload.context;
-    if (payload.reasoningEffort) body.reasoning_effort = payload.reasoningEffort;
-    if (payload.reasoningSummary) body.reasoning_summary = payload.reasoningSummary;
-    if (payload.textVerbosity) body.text_verbosity = payload.textVerbosity;
-
-    const response = await fetch(`${this.baseURL}/api/conversations`, {
-      method: 'POST',
-      headers: {
-        'Content-Type': 'application/json',
-      },
-      body: JSON.stringify(body),
-    });
-
-    return this.handleResponse<ConversationSession>(response);
-  }
-
-<<<<<<< HEAD
-  buildConversationStreamUrl(conversation_id: string, session_id: string, model_key: string): string {
-    const params = new URLSearchParams({
-      sessionId: session_id,
-      modelKey: model_key,
-    });
-    return `${this.baseURL}/api/conversations/${encodeURIComponent(conversation_id)}/stream?${params.toString()}`;
-  }
-
-  startConversationStream(conversation_id: string, session_id: string, model_key: string): EventSource {
-    const url = this.buildConversationStreamUrl(conversation_id, session_id, model_key);
-    return new EventSource(url);
-  }
-
-  async finalizeConversation(conversation_id: string): Promise<ConversationFinalizeResponse> {
-    const response = await fetch(`${this.baseURL}/api/conversations/${encodeURIComponent(conversation_id)}/finalize`, {
-=======
-  buildConversationStreamUrl(conversationId: string, sessionId: string, modelKey: string): string {
-    const params = new URLSearchParams({
-      sessionId,
-      modelKey,
-    });
-    return `${this.baseURL}/api/conversations/${encodeURIComponent(conversationId)}/stream?${params.toString()}`;
-  }
-
-  startConversationStream(conversationId: string, sessionId: string, modelKey: string): EventSource {
-    const url = this.buildConversationStreamUrl(conversationId, sessionId, modelKey);
-    return new EventSource(url);
-  }
-
-  async finalizeConversation(conversationId: string): Promise<ConversationFinalizeResponse> {
-    const response = await fetch(`${this.baseURL}/api/conversations/${encodeURIComponent(conversationId)}/finalize`, {
->>>>>>> 49f62d0c
-      method: 'POST',
-    });
-    return this.handleResponse<ConversationFinalizeResponse>(response);
-  }
-
-  async createAnalysisStream(
-    payload: AnalysisStreamRequestPayload,
-  ): Promise<AnalysisStreamSession> {
-    const body: Record<string, unknown> = {
-      task_id: payload.taskId,
-      model_key: payload.modelKey,
-      prompt: payload.prompt,
-      reasoning_effort: payload.reasoningEffort ?? 'high',
-      reasoning_summary: payload.reasoningSummary ?? 'detailed',
-      text_verbosity: payload.textVerbosity ?? 'high',
-    };
-
-    if (payload.context) body.context = payload.context;
-    if (payload.metadata) body.metadata = payload.metadata;
-    if (typeof payload.temperature === 'number') body.temperature = payload.temperature;
-    if (typeof payload.maxOutputTokens === 'number') {
-      body.max_output_tokens = payload.maxOutputTokens;
-    }
-    if (payload.schemaName) body.schema_name = payload.schemaName;
-    if (payload.schema) body.schema = payload.schema;
-    if (payload.previousResponseId) {
-      body.previous_response_id = payload.previousResponseId;
-    }
-    if (payload.systemPrompt) body.system_prompt = payload.systemPrompt;
-    if (payload.stage) body.stage = payload.stage;
-
-    const response = await fetch(`${this.baseURL}/api/stream/analyze`, {
-      method: 'POST',
-      headers: {
-        'Content-Type': 'application/json',
-      },
-      body: JSON.stringify(body),
-    });
-
-    return this.handleResponse<AnalysisStreamSession>(response);
-  }
-
-  // WebSocket for Real-time Progress (replaces unreliable SSE)
-  streamProgress(plan_id: string): WebSocketClient {
-    return new WebSocketClient(plan_id);
-  }
-
-  // Utility: Download blob as file
-  downloadBlob(blob: Blob, filename: string): void {
-    const url = URL.createObjectURL(blob);
-    const a = document.createElement('a');
-    a.href = url;
-    a.download = filename;
-    document.body.appendChild(a);
-    a.click();
-    document.body.removeChild(a);
-    URL.revokeObjectURL(url);
-  }
-}
-
-// Default client instance
-const resolvedBaseUrl = getApiBaseUrl();
-export const fastApiClient = new FastAPIClient(resolvedBaseUrl);
-
-// Types are already exported above with their interface declarations
+/**
+ * Author: ChatGPT using gpt-5-codex
+ * Date: 2024-11-23T00:00:00Z
+ * PURPOSE: Central FastAPI client typings/helpers, now including plan relaunch utilities
+ *          and resilient streaming support for recovery tooling.
+ * SRP and DRY check: Pass - continues to encapsulate HTTP/WebSocket concerns without duplicating
+ *          request logic across components.
+ */
+
+import { createWebSocketUrl, getApiBaseUrl } from '@/lib/utils/api-config';
+
+// FastAPI Backend Types (EXACT match with backend)
+export interface CreatePlanRequest {
+  prompt: string;
+  llm_model?: string;
+  speed_vs_detail: 'fast_but_skip_details' | 'balanced_speed_and_detail' | 'all_details_but_slow';
+  openrouter_api_key?: string;
+}
+
+export interface RelaunchPlanOptions {
+  llmModel?: string | null;
+  speedVsDetail?: CreatePlanRequest['speed_vs_detail'];
+  openrouterApiKey?: string | null;
+}
+
+export interface PlanResponse {
+  plan_id: string;
+  status: 'pending' | 'running' | 'completed' | 'failed' | 'cancelled';
+  created_at: string;
+  prompt: string;
+  llm_model?: string | null;
+  progress_percentage: number;
+  progress_message: string;
+  error_message?: string;
+  output_dir?: string;
+}
+
+export interface LLMModel {
+  id: string;
+  label: string;
+  comment: string;
+  priority: number;
+  requires_api_key: boolean;
+}
+
+export interface PromptExample {
+  uuid: string;
+  prompt: string;
+  title?: string;
+}
+
+export interface PlanFileEntry {
+  filename: string;
+  content_type: string;
+  stage?: string | null;
+  size_bytes: number;
+  created_at: string;
+  description?: string | null;
+  task_name?: string | null;
+  order?: number | null;
+}
+
+export interface PlanFilesResponse {
+  plan_id: string;
+  files: PlanFileEntry[];
+  has_report: boolean;
+}
+
+export interface PlanArtefact {
+  filename: string;
+  content_type: string;
+  stage?: string | null;
+  size_bytes: number;
+  created_at: string;
+  description?: string | null;
+  task_name?: string | null;
+  order?: number | null;
+}
+
+export interface PlanArtefactListResponse {
+  plan_id: string;
+  artefacts: PlanArtefact[];
+}
+
+export interface ReportSectionResponse {
+  filename: string;
+  stage?: string | null;
+  content_type: string;
+  content: string;
+}
+
+export interface MissingSectionResponse {
+  filename: string;
+  stage?: string | null;
+  reason: string;
+}
+
+export interface FallbackReportResponse {
+  plan_id: string;
+  generated_at: string;
+  completion_percentage: number;
+  sections: ReportSectionResponse[];
+  missing_sections: MissingSectionResponse[];
+  assembled_html: string;
+}
+
+export interface HealthResponse {
+  status: string;
+  version: string;
+  planexe_version: string;
+  available_models: number;
+}
+
+export type AnalysisStreamChunkKind = 'text' | 'reasoning' | 'json';
+
+export interface AnalysisStreamRequestPayload {
+  taskId: string;
+  modelKey: string;
+  prompt: string;
+  context?: string;
+  metadata?: Record<string, unknown>;
+  temperature?: number;
+  maxOutputTokens?: number;
+  reasoningEffort?: 'medium' | 'high';
+  reasoningSummary?: string;
+  textVerbosity?: string;
+  schemaName?: string;
+  schema?: Record<string, unknown>;
+  previousResponseId?: string;
+  systemPrompt?: string;
+  stage?: string;
+}
+
+export interface AnalysisStreamSession {
+  sessionId: string;
+  taskId: string;
+  modelKey: string;
+  expiresAt: string;
+  ttlSeconds: number;
+}
+
+export interface AnalysisStreamInitPayload {
+  sessionId: string;
+  connectedAt: string;
+  expiresAt: string;
+  taskId: string;
+  modelKey: string;
+}
+
+export interface AnalysisStreamStatusPayload {
+  status: string;
+  message?: string;
+  startedAt?: string;
+  interactionId?: number;
+  taskId: string;
+  modelKey: string;
+}
+
+export interface AnalysisStreamChunkPayload {
+  kind: AnalysisStreamChunkKind;
+  delta: string;
+  timestamp: string;
+  taskId: string;
+  modelKey: string;
+}
+
+export interface AnalysisStreamSummary {
+  analysis?: string | null;
+  reasoning?: string | null;
+  parsed?: unknown;
+  tokenUsage?: Record<string, unknown>;
+  responseId?: string | null;
+  previousResponseId?: string | null;
+}
+
+export interface AnalysisStreamCompletePayload {
+  sessionId: string;
+  taskId: string;
+  modelKey: string;
+  responseSummary: AnalysisStreamSummary;
+  deltas: Record<string, string[]>;
+  metadata: Record<string, unknown>;
+}
+
+export interface AnalysisStreamErrorPayload {
+  error: string | Record<string, unknown>;
+  timestamp: string;
+  taskId: string;
+  modelKey: string;
+}
+
+export type AnalysisStreamServerEvent =
+  | { event: 'stream.init'; data: AnalysisStreamInitPayload }
+  | { event: 'stream.status'; data: AnalysisStreamStatusPayload }
+  | { event: 'stream.chunk'; data: AnalysisStreamChunkPayload }
+  | { event: 'stream.complete'; data: AnalysisStreamCompletePayload }
+  | { event: 'stream.error'; data: AnalysisStreamErrorPayload };
+
+export const STREAMING_ENABLED =
+  (process.env.NEXT_PUBLIC_STREAMING_ENABLED ?? 'true').toLowerCase() === 'true';
+
+export interface ConversationTurnRequestPayload {
+  modelKey: string;
+  userMessage: string;
+  conversationId?: string;
+  previousResponseId?: string;
+  instructions?: string;
+  metadata?: Record<string, unknown>;
+  context?: string;
+  reasoningEffort?: 'medium' | 'high';
+  reasoningSummary?: string;
+  textVerbosity?: string;
+}
+
+export interface ConversationSession {
+  session_id: string;
+  conversation_id: string;
+  model_key: string;
+  expires_at: string;
+  ttl_seconds: number;
+}
+
+export interface ConversationStreamInitPayload {
+  conversation_id: string;
+  model_key: string;
+  session_id: string;
+  connected_at: string;
+  response_id?: string;
+}
+
+export type ConversationStreamChunkKind = 'text' | 'reasoning' | 'json';
+
+export interface ConversationStreamChunkPayload {
+  conversation_id: string;
+  model_key: string;
+  session_id: string;
+  kind: ConversationStreamChunkKind;
+  delta: string | Record<string, unknown>;
+  aggregated?: string;
+}
+
+export interface ConversationStreamCompleteSummary {
+  conversation_id: string;
+  model_key: string;
+  session_id: string;
+  reasoning_text: string;
+  content_text: string;
+  json_chunks: Array<Record<string, unknown>>;
+  started_at: string;
+  completed_at: string | null;
+  usage: Record<string, unknown>;
+  error: string | null;
+  metadata: Record<string, unknown>;
+}
+
+export interface ConversationStreamCompletePayload {
+  summary: ConversationStreamCompleteSummary;
+}
+
+export interface ConversationStreamErrorPayload {
+  conversation_id: string;
+  model_key: string;
+  session_id: string;
+  message: string;
+}
+
+export type ConversationStreamServerEvent =
+  | { event: 'stream.init'; data: ConversationStreamInitPayload }
+  | { event: 'stream.chunk'; data: ConversationStreamChunkPayload }
+  | { event: 'stream.complete'; data: ConversationStreamCompletePayload }
+  | { event: 'stream.error'; data: ConversationStreamErrorPayload };
+
+export interface ConversationFinalizeResponse {
+  conversation_id: string;
+  response_id?: string | null;
+  model_key: string;
+  aggregated_text: string;
+  reasoning_text: string;
+  json_chunks: Array<Record<string, unknown>>;
+  usage: Record<string, unknown>;
+  completed_at?: string | null;
+}
+
+// WebSocket Message Types
+export interface WebSocketLogMessage {
+  type: 'log';
+  message: string;
+  timestamp: string;
+}
+
+export interface WebSocketStatusMessage {
+  type: 'status';
+  status: string;
+  message?: string;
+  progress_percentage?: number;
+  timestamp: string;
+}
+
+export interface WebSocketErrorMessage {
+  type: 'error';
+  message: string;
+  timestamp: string;
+}
+
+export interface WebSocketStreamEndMessage {
+  type: 'stream_end';
+  message: string;
+  timestamp: string;
+}
+
+export interface WebSocketHeartbeatMessage {
+  type: 'heartbeat';
+  timestamp: string;
+}
+
+export interface WebSocketRawMessage {
+  type: 'raw';
+  message: string;
+}
+
+export interface WebSocketLLMStreamMessage {
+  type: 'llm_stream';
+  plan_id: string;
+  stage: string;
+  interaction_id: number;
+  event: 'start' | 'text_delta' | 'reasoning_delta' | 'final' | 'end';
+  sequence: number;
+  timestamp: string;
+  data: Record<string, unknown> & {
+    delta?: string;
+    text?: string;
+    reasoning?: string;
+    usage?: Record<string, unknown>;
+    status?: string;
+    error?: string;
+    prompt_preview?: string;
+  };
+}
+
+export type WebSocketMessage =
+  | WebSocketLogMessage
+  | WebSocketStatusMessage
+  | WebSocketErrorMessage
+  | WebSocketStreamEndMessage
+  | WebSocketHeartbeatMessage
+  | WebSocketLLMStreamMessage
+  | WebSocketRawMessage;
+
+// WebSocket Client for real-time progress (replaces unreliable SSE)
+export class WebSocketClient {
+  private ws: WebSocket | null = null;
+  private listeners: Map<string, Array<(data: WebSocketMessage | CloseEvent) => void>> = new Map();
+  private reconnectAttempts = 0;
+  private maxReconnectAttempts = 5;
+  private reconnectDelay = 1000;
+  private planId: string;
+
+  constructor(planId: string) {
+    this.planId = planId;
+  }
+
+  connect(): Promise<void> {
+    return new Promise((resolve, reject) => {
+      try {
+        const wsUrl = createWebSocketUrl(this.planId);
+
+        this.ws = new WebSocket(wsUrl);
+
+        this.ws.onopen = () => {
+          this.reconnectAttempts = 0;
+          resolve();
+        };
+
+        this.ws.onmessage = (event) => {
+          try {
+            const data = JSON.parse(event.data) as WebSocketMessage;
+            this.emit('message', data);
+          } catch {
+            // If not JSON, emit as raw message
+            this.emit('message', { type: 'raw', message: event.data });
+          }
+        };
+
+        this.ws.onerror = (error: Event) => {
+          this.emit('error', error as CloseEvent);
+          reject(error);
+        };
+
+        this.ws.onclose = (event) => {
+          this.emit('close', event);
+          if (event.code !== 1000 && this.reconnectAttempts < this.maxReconnectAttempts) {
+            this.scheduleReconnect();
+          }
+        };
+
+      } catch (error) {
+        reject(error);
+      }
+    });
+  }
+
+  private scheduleReconnect() {
+    this.reconnectAttempts++;
+    this.reconnectDelay = Math.min(this.reconnectDelay * 2, 30000); // Exponential backoff, max 30s
+
+    setTimeout(() => {
+      this.connect().catch(() => {
+        // Silent fail - let the UI handle reconnection status
+      });
+    }, this.reconnectDelay);
+  }
+
+  on(event: string, callback: (data: WebSocketMessage | CloseEvent) => void) {
+    if (!this.listeners.has(event)) {
+      this.listeners.set(event, []);
+    }
+    this.listeners.get(event)!.push(callback);
+  }
+
+  off(event: string, callback: (data: WebSocketMessage | CloseEvent) => void) {
+    const callbacks = this.listeners.get(event);
+    if (callbacks) {
+      const index = callbacks.indexOf(callback);
+      if (index > -1) {
+        callbacks.splice(index, 1);
+      }
+    }
+  }
+
+  private emit(event: string, data: WebSocketMessage | CloseEvent) {
+    const callbacks = this.listeners.get(event);
+    if (callbacks) {
+      callbacks.forEach(callback => callback(data));
+    }
+  }
+
+  disconnect() {
+    if (this.ws) {
+      this.ws.close(1000, 'Client disconnect');
+      this.ws = null;
+    }
+    this.listeners.clear();
+  }
+
+  isConnected(): boolean {
+    return this.ws?.readyState === WebSocket.OPEN;
+  }
+}
+
+// Simple, Clean FastAPI Client
+export class FastAPIClient {
+  private baseURL: string;
+
+  constructor(baseURL?: string) {
+    const normalized = (baseURL ?? '').trim();
+    this.baseURL = normalized.endsWith('/') ? normalized.slice(0, -1) : normalized;
+  }
+
+  private async handleResponse<T>(response: Response): Promise<T> {
+    if (!response.ok) {
+      const error = await response.json().catch(() => ({ error: response.statusText }));
+      throw new Error(error.error || `HTTP ${response.status}: ${response.statusText}`);
+    }
+    return response.json();
+  }
+
+  // Health Check
+  async getHealth(): Promise<HealthResponse> {
+    const response = await fetch(`${this.baseURL}/health`);
+    return this.handleResponse<HealthResponse>(response);
+  }
+
+  // Get available LLM models
+  async getModels(): Promise<LLMModel[]> {
+    const response = await fetch(`${this.baseURL}/api/models`);
+    return this.handleResponse<LLMModel[]>(response);
+  }
+
+  // Get example prompts
+  async getPrompts(): Promise<PromptExample[]> {
+    const response = await fetch(`${this.baseURL}/api/prompts`);
+    return this.handleResponse<PromptExample[]>(response);
+  }
+
+  // Create new plan
+  async createPlan(request: CreatePlanRequest): Promise<PlanResponse> {
+    const response = await fetch(`${this.baseURL}/api/plans`, {
+      method: 'POST',
+      headers: {
+        'Content-Type': 'application/json',
+      },
+      body: JSON.stringify(request),
+    });
+    return this.handleResponse<PlanResponse>(response);
+  }
+
+  async relaunchPlan(previousPlan: PlanResponse, options: RelaunchPlanOptions = {}): Promise<PlanResponse> {
+    if (!previousPlan?.prompt) {
+      throw new Error('Cannot relaunch plan without the original prompt text.');
+    }
+
+    const request: CreatePlanRequest = {
+      prompt: previousPlan.prompt,
+      speed_vs_detail: options.speedVsDetail ?? 'balanced_speed_and_detail',
+    };
+
+    if (options.llmModel) {
+      request.llm_model = options.llmModel;
+    }
+
+    if (options.openrouterApiKey) {
+      request.openrouter_api_key = options.openrouterApiKey;
+    }
+
+    return this.createPlan(request);
+  }
+
+  // Get plan status
+  async getPlan(plan_id: string): Promise<PlanResponse> {
+    const response = await fetch(`${this.baseURL}/api/plans/${plan_id}`);
+    return this.handleResponse<PlanResponse>(response);
+  }
+
+  // Get plan files
+  async getPlanFiles(plan_id: string): Promise<PlanFilesResponse> {
+    const response = await fetch(`${this.baseURL}/api/plans/${plan_id}/files`);
+    return this.handleResponse<PlanFilesResponse>(response);
+  }
+
+  async getPlanArtefacts(plan_id: string): Promise<PlanArtefactListResponse> {
+    const response = await fetch(`${this.baseURL}/api/plans/${plan_id}/artefacts`);
+    return this.handleResponse<PlanArtefactListResponse>(response);
+  }
+
+  async getFallbackReport(plan_id: string): Promise<FallbackReportResponse> {
+    const response = await fetch(`${this.baseURL}/api/plans/${plan_id}/fallback-report`);
+    return this.handleResponse<FallbackReportResponse>(response);
+  }
+
+  // Download specific file
+  async downloadFile(plan_id: string, filename: string): Promise<Blob> {
+    const response = await fetch(`${this.baseURL}/api/plans/${plan_id}/files/${filename}`);
+    if (!response.ok) {
+      const bodyText = await response.text().catch(() => '');
+      const detail = bodyText.trim() || response.statusText || 'Unknown error';
+      throw new Error(`HTTP ${response.status} downloading file: ${detail}`);
+    }
+    return response.blob();
+  }
+
+  // Download HTML report
+  async downloadReport(plan_id: string): Promise<Blob> {
+    const response = await fetch(`${this.baseURL}/api/plans/${plan_id}/report`);
+    if (!response.ok) {
+      const bodyText = await response.text().catch(() => '');
+      const detail = bodyText.trim() || response.statusText || 'Unknown error';
+      throw new Error(`HTTP ${response.status} downloading report: ${detail}`);
+    }
+    return response.blob();
+  }
+
+  // Cancel plan
+  async cancelPlan(plan_id: string): Promise<{ message: string }> {
+    const response = await fetch(`${this.baseURL}/api/plans/${plan_id}`, {
+      method: 'DELETE',
+    });
+    return this.handleResponse<{ message: string }>(response);
+  }
+
+  // Get all plans
+  async getPlans(): Promise<PlanResponse[]> {
+    const response = await fetch(`${this.baseURL}/api/plans`);
+    return this.handleResponse<PlanResponse[]>(response);
+  }
+
+  async createConversationTurn(
+    payload: ConversationTurnRequestPayload,
+  ): Promise<ConversationSession> {
+    const body: Record<string, unknown> = {
+      model_key: payload.modelKey,
+      user_message: payload.userMessage,
+    };
+    if (payload.conversationId) body.conversation_id = payload.conversationId;
+    if (payload.previousResponseId) body.previous_response_id = payload.previousResponseId;
+    if (payload.instructions) body.instructions = payload.instructions;
+    if (payload.metadata) body.metadata = payload.metadata;
+    if (payload.context) body.context = payload.context;
+    if (payload.reasoningEffort) body.reasoning_effort = payload.reasoningEffort;
+    if (payload.reasoningSummary) body.reasoning_summary = payload.reasoningSummary;
+    if (payload.textVerbosity) body.text_verbosity = payload.textVerbosity;
+
+    const response = await fetch(`${this.baseURL}/api/conversations`, {
+      method: 'POST',
+      headers: {
+        'Content-Type': 'application/json',
+      },
+      body: JSON.stringify(body),
+    });
+
+    return this.handleResponse<ConversationSession>(response);
+  }
+
+  buildConversationStreamUrl(conversation_id: string, session_id: string, model_key: string): string {
+    const params = new URLSearchParams({
+      sessionId: session_id,
+      modelKey: model_key,
+    });
+    return `${this.baseURL}/api/conversations/${encodeURIComponent(conversation_id)}/stream?${params.toString()}`;
+  }
+
+  startConversationStream(conversation_id: string, session_id: string, model_key: string): EventSource {
+    const url = this.buildConversationStreamUrl(conversation_id, session_id, model_key);
+    return new EventSource(url);
+  }
+
+  async finalizeConversation(conversation_id: string): Promise<ConversationFinalizeResponse> {
+    const response = await fetch(`${this.baseURL}/api/conversations/${encodeURIComponent(conversation_id)}/finalize`, {
+      method: 'POST',
+    });
+    return this.handleResponse<ConversationFinalizeResponse>(response);
+  }
+
+  async createAnalysisStream(
+    payload: AnalysisStreamRequestPayload,
+  ): Promise<AnalysisStreamSession> {
+    const body: Record<string, unknown> = {
+      task_id: payload.taskId,
+      model_key: payload.modelKey,
+      prompt: payload.prompt,
+      reasoning_effort: payload.reasoningEffort ?? 'high',
+      reasoning_summary: payload.reasoningSummary ?? 'detailed',
+      text_verbosity: payload.textVerbosity ?? 'high',
+    };
+
+    if (payload.context) body.context = payload.context;
+    if (payload.metadata) body.metadata = payload.metadata;
+    if (typeof payload.temperature === 'number') body.temperature = payload.temperature;
+    if (typeof payload.maxOutputTokens === 'number') {
+      body.max_output_tokens = payload.maxOutputTokens;
+    }
+    if (payload.schemaName) body.schema_name = payload.schemaName;
+    if (payload.schema) body.schema = payload.schema;
+    if (payload.previousResponseId) {
+      body.previous_response_id = payload.previousResponseId;
+    }
+    if (payload.systemPrompt) body.system_prompt = payload.systemPrompt;
+    if (payload.stage) body.stage = payload.stage;
+
+    const response = await fetch(`${this.baseURL}/api/stream/analyze`, {
+      method: 'POST',
+      headers: {
+        'Content-Type': 'application/json',
+      },
+      body: JSON.stringify(body),
+    });
+
+    return this.handleResponse<AnalysisStreamSession>(response);
+  }
+
+  // WebSocket for Real-time Progress (replaces unreliable SSE)
+  streamProgress(plan_id: string): WebSocketClient {
+    return new WebSocketClient(plan_id);
+  }
+
+  // Utility: Download blob as file
+  downloadBlob(blob: Blob, filename: string): void {
+    const url = URL.createObjectURL(blob);
+    const a = document.createElement('a');
+    a.href = url;
+    a.download = filename;
+    document.body.appendChild(a);
+    a.click();
+    document.body.removeChild(a);
+    URL.revokeObjectURL(url);
+  }
+}
+
+// Default client instance
+const resolvedBaseUrl = getApiBaseUrl();
+export const fastApiClient = new FastAPIClient(resolvedBaseUrl);
+
+// Types are already exported above with their interface declarations