--- conflicted
+++ resolved
@@ -272,9 +272,7 @@
             stream=True,
         )
 
-<<<<<<< HEAD
         self._merge_request_options(request_args, prepared.request_options)
-=======
         request_args["reasoning"]["effort"] = prepared.request.reasoning_effort
         request_args["reasoning"]["summary"] = prepared.request.reasoning_summary
         request_args["text"]["verbosity"] = prepared.request.text_verbosity
@@ -296,7 +294,6 @@
             )
             if response_format is not None:
                 request_args["response_format"] = response_format
->>>>>>> a833c317
 
         def _worker() -> None:
             nonlocal final_payload
