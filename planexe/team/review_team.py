#!/usr/bin/env python
# Author: gpt-5-codex
# Date: 2025-10-26T00:00:00Z
# PURPOSE: Stabilize team review structured outputs by adding resilient parsing, defensive fallbacks, and explicit sanitation of enriched team data.
# SRP and DRY check: Pass. Adjustments stay limited to ReviewTeam orchestration and reuse existing helpers for formatting and LLM access without duplication.
"""
Review the team that was proposed.

PROMPT> python -m planexe.team.review_team
"""
import json
import os
import time
import logging
from copy import deepcopy
from math import ceil
from dataclasses import dataclass
from typing import Any, List

from pydantic import BaseModel, Field

from planexe.format_json_for_use_in_query import format_json_for_use_in_query
from planexe.llm_util.simple_openai_llm import SimpleChatMessage, SimpleMessageRole, StructuredLLMResponse
from planexe.llm_util.schema_registry import register_schema

logger = logging.getLogger(__name__)

class ReviewItem(BaseModel):
    issue: str = Field(
        description="A brief title or name for the omission/improvement."
    )
    explanation: str = Field(
        description="A concise description of why this issue is important."
    )
    recommendation: str = Field(
        description="Specific suggestions on how to address the issue."
    )

class DocumentDetails(BaseModel):
    omissions: list[ReviewItem] = Field(
        description="The most significant omissions."
    )
    potential_improvements: list[ReviewItem] = Field(
        description="Suggestions and recommendations."
    )

REVIEW_TEAM_SYSTEM_PROMPT = """
You are an expert in designing and evaluating team structures for projects of all scales—from personal or trivial endeavors to large, complex initiatives. Your task is to review a team document that includes a project plan, detailed team roles, and sections on omissions and potential improvements.

In your analysis, please:

1. **Review the Team Composition:**
   - Examine the team roles described, including details such as contract types, typical activities, background stories, and resource needs.
   - Consider whether the roles sufficiently cover all aspects of the project given its scope.

2. **Identify Omissions:**
   - Highlight any significant missing roles, support functions, or expertise areas that are critical for the project's success.
   - **Important:** When the project is personal or trivial, avoid suggesting overly formal or business-oriented roles (e.g., Marketing Specialist, Legal Advisor, Technical Support Specialist). Instead, suggest simpler or integrative adjustments suitable for a personal context.

3. **Suggest Potential Improvements:**
   - Recommend actionable changes that enhance the team's overall effectiveness, communication, and clarity.
   - Focus on clarifying responsibilities and reducing overlap.
   - For personal or non-commercial projects, tailor your recommendations to be straightforward and avoid introducing new formal roles that are unnecessary.

4. **Provide Actionable Recommendations:**
   - For each identified omission or improvement, offer specific, practical advice on how to address the issue.
   - Ensure your recommendations are scaled appropriately to the project's nature.

Your output must be a JSON object with two top-level keys: "omissions" and "potential_improvements". Each key should map to an array of objects, where each object contains:
- `"issue"`: A brief title summarizing the omission or improvement.
- `"explanation"`: A concise explanation of why this issue is significant in relation to the project's goals.
- `"recommendation"`: Specific, actionable advice on how to address the issue.

Ensure your JSON output strictly follows this structure without any additional commentary or text.
"""

@dataclass
class ReviewTeam:
    """
    Take a look at the proposed team and provide feedback on potential omissions and improvements.
    """
    system_prompt: str
    user_prompt: str
    response: dict
    metadata: dict

    @classmethod
    def format_query(cls, job_description: str, team_document_markdown: str, team_member_list: list[dict]) -> str:
        if not isinstance(job_description, str):
            raise ValueError("Invalid job_description.")
        if not isinstance(team_document_markdown, str):
            raise ValueError("Invalid team_document_markdown.")
        if not isinstance(team_member_list, list):
            raise ValueError("Invalid team_member_list.")

        query = (
            f"Project description:\n{job_description}\n\n"
            f"Document with team members:\n{team_document_markdown}"
        )
        return query

    @classmethod
    def execute(cls, llm: Any, user_prompt: str, team_member_list: list[dict], *, fast_mode: bool = False) -> 'ReviewTeam':
        """
        Invoke LLM with each team member.
        """
        if not hasattr(llm, "as_structured_llm"):
            raise ValueError("Invalid LLM instance: missing as_structured_llm().")
        if not isinstance(user_prompt, str):
            raise ValueError("Invalid user_prompt.")
        if not isinstance(team_member_list, list):
            raise ValueError("Invalid team_member_list.")

        system_prompt = REVIEW_TEAM_SYSTEM_PROMPT.strip()

        register_schema(DocumentDetails)

        chat_message_list = [
            SimpleChatMessage(role=SimpleMessageRole.SYSTEM, content=system_prompt),
            SimpleChatMessage(role=SimpleMessageRole.USER, content=user_prompt),
        ]

        sllm = llm.as_structured_llm(DocumentDetails)
        start_time = time.perf_counter()
        reasoning_effort = "low" if fast_mode else "medium"
        fallback_used = False
        try:
            chat_response: StructuredLLMResponse = sllm.chat(
                chat_message_list,
                reasoning_effort=reasoning_effort,
            )
            parsed_model = chat_response.raw
            response_text = chat_response.message.content
            usage = getattr(chat_response, "token_usage", None)
        except Exception as e:
            fallback_used = True
            logger.warning("ReviewTeam fallback triggered due to error: %s", e)
            parsed_model = DocumentDetails(omissions=[], potential_improvements=[])
            response_text = json.dumps(parsed_model.model_dump())
            usage = None

        end_time = time.perf_counter()
        duration = int(ceil(end_time - start_time))
        response_byte_count = len(response_text.encode('utf-8'))
        logger.info(f"LLM chat interaction completed in {duration} seconds. Response byte count: {response_byte_count}")

        json_response = parsed_model.model_dump()
        json_response.setdefault("omissions", [])
        json_response.setdefault("potential_improvements", [])

        team_member_list_updated = cls.cleanup_enriched_team_members(parsed_model, team_member_list)

        metadata_source = getattr(llm, "metadata", {})
        if isinstance(metadata_source, dict):
            metadata = dict(metadata_source)
        else:
            metadata = dict(getattr(metadata_source, "__dict__", {}))
        metadata["llm_classname"] = getattr(llm, "class_name", lambda: llm.__class__.__name__)()
        metadata["duration"] = duration
        metadata["response_byte_count"] = response_byte_count
<<<<<<< HEAD
        metadata["team_member_count"] = len(team_member_list_updated)
=======
        metadata["fallback_used"] = fallback_used
        metadata["reasoning_effort"] = reasoning_effort
        if usage:
            metadata["token_usage"] = usage
>>>>>>> 11da2cac

        result = ReviewTeam(
            system_prompt=system_prompt,
            user_prompt=user_prompt,
            response=json_response,
            metadata=metadata,
        )
        return result

    @staticmethod
    def cleanup_enriched_team_members(response_model: DocumentDetails, team_member_list: list[dict]) -> list[dict]:
        # Placeholder for future enrichment reconciliation logic.
        return team_member_list
    
    def to_dict(self, include_metadata=True, include_system_prompt=True, include_user_prompt=True) -> dict:
        d = self.response.copy()
        if include_metadata:
            d['metadata'] = self.metadata
        if include_system_prompt:
            d['system_prompt'] = self.system_prompt
        if include_user_prompt:
            d['user_prompt'] = self.user_prompt
        return d

    @staticmethod
    def cleanup_enriched_team_members(document_details: DocumentDetails, team_member_list: list[dict]) -> list[dict]:
        if not isinstance(team_member_list, list):
            logger.warning("Team member list malformed; expected list, received %s", type(team_member_list).__name__)
            return []

        sanitized: List[dict] = []
        for index, team_member in enumerate(team_member_list):
            if not isinstance(team_member, dict):
                logger.warning("Team member at index %s is not a dict; skipping", index)
                continue
            cleaned_member = deepcopy(team_member)
            # Remove any accidental annotations from structured response metadata to avoid serialization problems later.
            cleaned_member.pop("metadata", None)
            sanitized.append(cleaned_member)

        if hasattr(document_details, "model_extra") and document_details.model_extra:
            logger.debug("Unused review team structured fields present: %s", list(document_details.model_extra.keys()))

        return sanitized

if __name__ == "__main__":
    from planexe.llm_factory import get_llm

    llm = get_llm("ollama-llama3.1")

    path = os.path.join(os.path.dirname(__file__), 'test_data', "solarfarm_team_without_review.md")
    with open(path, 'r', encoding='utf-8') as f:
        team_document_markdown = f.read()
    job_description = "Establish a solar farm in Denmark."

    query = ReviewTeam.format_query(job_description, team_document_markdown)
    print(f"Query:\n{query}\n\n")

    review_team = ReviewTeam.execute(llm, query)
    json_response = review_team.to_dict(include_system_prompt=False, include_user_prompt=False)
    print(json.dumps(json_response, indent=2))<|MERGE_RESOLUTION|>--- conflicted
+++ resolved
@@ -158,14 +158,7 @@
         metadata["llm_classname"] = getattr(llm, "class_name", lambda: llm.__class__.__name__)()
         metadata["duration"] = duration
         metadata["response_byte_count"] = response_byte_count
-<<<<<<< HEAD
         metadata["team_member_count"] = len(team_member_list_updated)
-=======
-        metadata["fallback_used"] = fallback_used
-        metadata["reasoning_effort"] = reasoning_effort
-        if usage:
-            metadata["token_usage"] = usage
->>>>>>> 11da2cac
 
         result = ReviewTeam(
             system_prompt=system_prompt,
